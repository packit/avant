# MIT License
#
# Copyright (c) 2018-2019 Red Hat, Inc.

# Permission is hereby granted, free of charge, to any person obtaining a copy
# of this software and associated documentation files (the "Software"), to deal
# in the Software without restriction, including without limitation the rights
# to use, copy, modify, merge, publish, distribute, sublicense, and/or sell
# copies of the Software, and to permit persons to whom the Software is
# furnished to do so, subject to the following conditions:
#
# The above copyright notice and this permission notice shall be included in all
# copies or substantial portions of the Software.
#
# THE SOFTWARE IS PROVIDED "AS IS", WITHOUT WARRANTY OF ANY KIND, EXPRESS OR
# IMPLIED, INCLUDING BUT NOT LIMITED TO THE WARRANTIES OF MERCHANTABILITY,
# FITNESS FOR A PARTICULAR PURPOSE AND NONINFRINGEMENT. IN NO EVENT SHALL THE
# AUTHORS OR COPYRIGHT HOLDERS BE LIABLE FOR ANY CLAIM, DAMAGES OR OTHER
# LIABILITY, WHETHER IN AN ACTION OF CONTRACT, TORT OR OTHERWISE, ARISING FROM,
# OUT OF OR IN CONNECTION WITH THE SOFTWARE OR THE USE OR OTHER DEALINGS IN THE
# SOFTWARE.

"""
Parser is transforming github JSONs into `events` objects
"""
import logging
from functools import partial
from typing import Optional, Union, List

from packit.utils import nested_get

from packit_service.service.events import (
    PullRequestEvent,
    PullRequestCommentEvent,
    InstallationEvent,
    ReleaseEvent,
    DistGitEvent,
    PullRequestAction,
    TestingFarmResultsEvent,
    TestingFarmResult,
    TestResult,
    PullRequestCommentAction,
    IssueCommentEvent,
    IssueCommentAction,
    CoprBuildEvent,
    PushGitHubEvent,
    PullRequestPagureEvent,
    PullRequestCommentPagureEvent,
    PushPagureEvent,
)
from packit_service.worker.handlers import NewDistGitCommitHandler

logger = logging.getLogger(__name__)


class Parser:
    """
    Once we receive a new event (GitHub webhook or Fedmsg event) for every event we need
    to have method inside the `Parser` class to create objects defined in `events.py`.
    """

    @staticmethod
    def parse_event(
        event: dict,
    ) -> Optional[
        Union[
            PullRequestEvent,
            InstallationEvent,
            ReleaseEvent,
            DistGitEvent,
            TestingFarmResultsEvent,
            PullRequestCommentEvent,
            IssueCommentEvent,
            CoprBuildEvent,
            PushGitHubEvent,
        ]
    ]:
        """
        Try to parse all JSONs that we process
        :param event: JSON from Github or fedmsg
        :return: event object
        """

        if not event:
            logger.warning("No event to process!")
            return None

        response: Optional[
            Union[
                PullRequestEvent,
                InstallationEvent,
                ReleaseEvent,
                DistGitEvent,
                TestingFarmResultsEvent,
                PullRequestCommentEvent,
                IssueCommentEvent,
                CoprBuildEvent,
                PushGitHubEvent,
            ]
        ] = Parser.parse_pr_event(event)
        if response:
            return response

        response = Parser.parse_pull_request_comment_event(event)
        if response:
            return response

        response = Parser.parse_issue_comment_event(event)
        if response:
            return response

        response = Parser.parse_release_event(event)
        if response:
            return response

        response = Parser.parse_push_event(event)
        if response:
            return response

        response = Parser.parse_installation_event(event)
        if response:
            return response

        response = Parser.parse_distgit_event(event)
        if response:
            return response

        response = Parser.parse_testing_farm_results_event(event)
        if response:
            return response

        response = Parser.parse_copr_event(event)
        if response:
            return response

        if not response:
            logger.debug("We don't process this event")

        return response

    @staticmethod
    def parse_pr_event(event) -> Optional[PullRequestEvent]:
        """ Look into the provided event and see if it's one for a new github PR. """
        if not event.get("pull_request"):
            return None

        pr_id = event.get("number")
        action = event.get("action")
        if action not in {"opened", "reopened", "synchronize"} or not pr_id:
            return None

        logger.info(f"GitHub PR#{pr_id} {action!r} event.")

        # we can't use head repo here b/c the app is set up against the upstream repo
        # and not the fork, on the other hand, we don't process packit.yaml from
        # the PR but what's in the upstream
        base_repo_namespace = nested_get(
            event, "pull_request", "base", "repo", "owner", "login"
        )
        base_repo_name = nested_get(event, "pull_request", "base", "repo", "name")

        if not (base_repo_name and base_repo_namespace):
            logger.warning("No full name of the repository.")
            return None

        base_ref = nested_get(event, "pull_request", "head", "sha")
        if not base_ref:
            logger.warning("Ref where the PR is coming from is not set.")
            return None

        user_login = nested_get(event, "pull_request", "user", "login")
        if not user_login:
            logger.warning("No GitHub login name from event.")
            return None

        target_repo = nested_get(event, "repository", "full_name")
        logger.info(f"Target repo: {target_repo}.")

        commit_sha = nested_get(event, "pull_request", "head", "sha")
        https_url = event["repository"]["html_url"]
        return PullRequestEvent(
            PullRequestAction[action],
            pr_id,
            base_repo_namespace,
            base_repo_name,
            base_ref,
            target_repo,
            https_url,
            commit_sha,
            user_login,
        )

    @staticmethod
    def parse_push_event(event) -> Optional[PushGitHubEvent]:
        """
        Look into the provided event and see if it's one for a new push to the github branch.
        """
        raw_ref = event.get("ref")
        before = event.get("before")
        pusher = nested_get(event, "pusher", "name")

        # https://developer.github.com/v3/activity/events/types/#pushevent
        # > Note: The webhook payload example following the table differs
        # > significantly from the Events API payload described in the table.
        head_commit = (
            event.get("head") or event.get("after") or event.get("head_commit")
        )

        if not (raw_ref and head_commit and before and pusher):
            return None

        number_of_commits = event.get("size")
        if number_of_commits is None and "commits" in event:
            number_of_commits = len(event.get("commits"))

        ref = raw_ref.split("/", maxsplit=2)[-1]

        logger.info(
            f"GitHub push event on '{raw_ref}': {before[:8]} -> {head_commit[:8]} "
            f"by {pusher} "
            f"({number_of_commits} {'commit' if number_of_commits == 1 else 'commits'})"
        )

        repo_namespace = nested_get(event, "repository", "owner", "login")
        repo_name = nested_get(event, "repository", "name")

        if not (repo_namespace and repo_name):
            logger.warning("No full name of the repository.")
            return None

        repo_url = nested_get(event, "repository", "html_url")

        return PushGitHubEvent(
            repo_namespace=repo_namespace,
            repo_name=repo_name,
            git_ref=ref,
            https_url=repo_url,
            commit_sha=head_commit,
        )

    @staticmethod
    def parse_issue_comment_event(event) -> Optional[IssueCommentEvent]:
        """ Look into the provided event and see if it is Github issue comment event. """
        if nested_get(event, "issue", "pull_request"):
            return None

        issue_id = nested_get(event, "issue", "number")
        action = event.get("action")
        comment = nested_get(event, "comment", "body")
        if action != "created" or not issue_id or not comment:
            return None

        logger.info(f"Github issue#{issue_id} comment: {comment!r} {action!r} event.")

        base_repo_namespace = nested_get(event, "repository", "owner", "login")
        base_repo_name = nested_get(event, "repository", "name")
        if not (base_repo_namespace and base_repo_name):
            logger.warning("No full name of the repository.")

        user_login = nested_get(event, "comment", "user", "login")
        if not user_login:
            logger.warning("No Github login name from event.")
            return None

        target_repo = nested_get(event, "repository", "full_name")
        logger.info(f"Target repo: {target_repo}.")
        https_url = nested_get(event, "repository", "html_url")
        return IssueCommentEvent(
            IssueCommentAction[action],
            issue_id,
            base_repo_namespace,
            base_repo_name,
            target_repo,
            https_url,
            user_login,
            comment,
        )

    @staticmethod
    def parse_pull_request_comment_event(event) -> Optional[PullRequestCommentEvent]:
        """ Look into the provided event and see if it is Github PR comment event. """
        if not nested_get(event, "issue", "pull_request"):
            return None

        pr_id = nested_get(event, "issue", "number")
        action = event.get("action")
        if action not in {"created", "edited"} or not pr_id:
            return None

        comment = nested_get(event, "comment", "body")
        logger.info(f"Github PR#{pr_id} comment: {comment!r} {action!r} event.")

        base_repo_namespace = nested_get(event, "repository", "owner", "login")
        base_repo_name = nested_get(event, "repository", "name")
        if not (base_repo_name and base_repo_namespace):
            logger.warning("No full name of the repository.")
            return None

        user_login = nested_get(event, "comment", "user", "login")
        if not user_login:
            logger.warning("No GitHub login name from event.")
            return None
        if user_login in {"packit-as-a-service[bot]", "packit-as-a-service-stg[bot]"}:
            logger.debug("Our own comment.")
            return None

        target_repo = nested_get(event, "repository", "full_name")
        logger.info(f"Target repo: {target_repo}.")
        https_url = event["repository"]["html_url"]
        return PullRequestCommentEvent(
            PullRequestCommentAction[action],
            pr_id,
            base_repo_namespace,
            base_repo_name,
            None,  # the payload does not include this info
            target_repo,
            https_url,
            user_login,
            comment,
        )

    @staticmethod
    def parse_installation_event(event) -> Optional[InstallationEvent]:
        """ Look into the provided event and see Github App installation details. """
        # Check if installation key in JSON isn't enough, we have to check the account as well
        if not nested_get(event, "installation", "account"):
            return None

        action = event["action"]
        if action not in {"created", "added"}:
            # We're currently not interested in removed/deleted/updated event.
            return None
        installation_id = event["installation"]["id"]
        # if action == 'created' then repos are in repositories
        # if action == 'added' then repos are in repositories_added
        repositories = event.get("repositories") or event.get("repositories_added", [])
        repo_names = [repo["full_name"] for repo in repositories]

        logger.info(f"Github App installation {action!r} event. id: {installation_id}")
        logger.debug(
            f"account: {event['installation']['account']}, "
            f"repositories: {repo_names}, sender: {event['sender']}"
        )

        # namespace (user/organization) into which the app has been installed
        account_login = event["installation"]["account"]["login"]
        account_id = event["installation"]["account"]["id"]
        account_url = event["installation"]["account"]["url"]
        account_type = event["installation"]["account"]["type"]  # User or Organization
        created_at = event["installation"]["created_at"]

        # user who installed the app into 'account'
        sender_id = event["sender"]["id"]
        sender_login = event["sender"]["login"]

        return InstallationEvent(
            installation_id,
            account_login,
            account_id,
            account_url,
            account_type,
            created_at,
            repo_names,
            sender_id,
            sender_login,
        )

    @staticmethod
    def parse_release_event(event) -> Optional[ReleaseEvent]:
        """
        https://developer.github.com/v3/activity/events/types/#releaseevent
        https://developer.github.com/v3/repos/releases/#get-a-single-release

        look into the provided event and see if it's one for a published github release;
        if it is, process it and return input for the job handler
        """
        action = event.get("action")
        release = event.get("release")
        if action != "published" or not release:
            return None

        logger.info(f"GitHub release {release} {action!r} event.")

        repo_namespace = nested_get(event, "repository", "owner", "login")
        repo_name = nested_get(event, "repository", "name")
        if not (repo_namespace and repo_name):
            logger.warning("No full name of the repository.")
            return None

        release_ref = nested_get(event, "release", "tag_name")
        if not release_ref:
            logger.warning("Release tag name is not set.")
            return None

        logger.info(
            f"New release event {release_ref} for repo {repo_namespace}/{repo_name}."
        )
        https_url = event["repository"]["html_url"]
        return ReleaseEvent(repo_namespace, repo_name, release_ref, https_url)

    @staticmethod
    def parse_distgit_event(event) -> Optional[DistGitEvent]:
        """ this corresponds to dist-git event when someone pushes new commits """
        topic = event.get("topic")
        if topic != NewDistGitCommitHandler.topic:
            return None

        logger.info(f"Dist-git commit event, topic: {topic}")

        repo_namespace = nested_get(event, "msg", "commit", "namespace")
        repo_name = nested_get(event, "msg", "commit", "repo")

        if not (repo_namespace and repo_name):
            logger.warning("No full name of the repository.")
            return None

        branch = nested_get(event, "msg", "commit", "branch")
        rev = nested_get(event, "msg", "commit", "rev")
        if not branch or not rev:
            logger.warning("Target branch/rev for the new commits is not set.")
            return None

        msg_id = event.get("msg_id")
        logger.info(
            f"New commits added to dist-git repo {repo_namespace}/{repo_name},"
            f"rev: {rev}, branch: {branch}, msg_id: {msg_id}"
        )

        # TODO: get the right hostname without hardcoding
        project_url = f"https://src.fedoraproject.org/{repo_namespace}/{repo_name}"
        return DistGitEvent(
            topic=topic,
            repo_namespace=repo_namespace,
            repo_name=repo_name,
            git_ref=rev,
            branch=branch,
            msg_id=msg_id,
            project_url=project_url,
        )

    @staticmethod
    def parse_testing_farm_results_event(event) -> Optional[TestingFarmResultsEvent]:
        """ this corresponds to testing farm results event """
        pipeline_id: str = nested_get(event, "pipeline", "id")
        if not pipeline_id:
            return None

        result: TestingFarmResult = TestingFarmResult(event.get("result"))
        environment: str = nested_get(event, "environment", "image")
        message: str = event.get("message")
        log_url: str = event.get("url")
        copr_repo_name: str = nested_get(event, "artifact", "copr-repo-name")
        copr_chroot: str = nested_get(event, "artifact", "copr-chroot")
        repo_name: str = nested_get(event, "artifact", "repo-name")
        repo_namespace: str = nested_get(event, "artifact", "repo-namespace")
        ref: str = nested_get(event, "artifact", "git-ref")
        https_url: str = nested_get(event, "artifact", "git-url")
        commit_sha: str = nested_get(event, "artifact", "commit-sha")
        tests: List[TestResult] = [
            TestResult(
                name=raw_test["name"],
                result=TestingFarmResult(raw_test["result"]),
                log_url=raw_test.get("log"),
            )
            for raw_test in event.get("tests", [])
        ]

        logger.info(f"Results from Testing farm event. Pipeline ID: {pipeline_id}")
        logger.debug(
            f"environment: {environment}, message: {message}, "
            f"log_url: {log_url}, artifact: {event.get('artifact')}"
        )

        return TestingFarmResultsEvent(
            pipeline_id,
            result,
            environment,
            message,
            log_url,
            copr_repo_name,
            copr_chroot,
            tests,
            repo_namespace,
            repo_name,
            ref,
            https_url,
            commit_sha,
        )

    @staticmethod
    def parse_copr_event(event) -> Optional[CoprBuildEvent]:
        """ this corresponds to copr build event e.g:"""
        topic = event.get("topic")
        if topic not in {
            "org.fedoraproject.prod.copr.build.start",
            "org.fedoraproject.prod.copr.build.end",
        }:
            return None

        logger.info(f"Copr event; {event.get('what')}")

        build_id = event.get("build")
        chroot = event.get("chroot")
        status = event.get("status")
        owner = event.get("owner")
        project_name = event.get("copr")
        pkg = event.get("pkg")
        logs_url = event.get("logs_url")
        started_on = event.get("started_on")
        ended_on = event.get("ended_on")

        return CoprBuildEvent.from_build_id(
<<<<<<< HEAD
            topic,
            build_id,
            chroot,
            status,
            owner,
            project_name,
            pkg,
            logs_url,
            started_on,
            ended_on,
=======
            topic, build_id, chroot, status, owner, project_name, pkg
        )


class CentosEventParser:
    """
    Class responsible for parsing events received from CentOS infrastructure
    """

    def __init__(self):
        """
        self.event_mapping: dictionary mapping of topics to corresponding parsing methods
        """
        self.event_mapping = {
            "pull-request.new": partial(self._pull_request_event, action="new"),
            "pull-request.reopened": partial(
                self._pull_request_event, action="reopened"
            ),
            "pull-request.comment.added": partial(
                self._pull_request_comment, action="added"
            ),
            "pull-request.comment.edited": partial(
                self._pull_request_comment, action="edited"
            ),
            "git.receive": self._push_event,
        }

    def parse_event(self, event: dict):
        """
        Entry point for parsing event
        :param event: contains event data
        :return: event object or None
        """

        source, git_topic = event.get("topic").split("/")
        event["source"] = source
        event["git_topic"] = git_topic

        try:
            event_object = self.event_mapping[git_topic](event)
        except KeyError:
            logger.info(f"Event type {git_topic} is not processed")
            return None

        return event_object

    @staticmethod
    def _pull_request_event(event: dict, action: str):
        logger.debug(f"Parsing pull_request.new")
        pullrequest = event["pullrequest"]

        # "retype" to github equivalents, which are hardcoded in copr build handler
        # TODO: needs refactoring
        if action == "new":
            action = "opened"

        pr_id = pullrequest["id"]
        base_repo_namespace = pullrequest["project"]["namespace"]
        base_repo_name = pullrequest["project"]["name"]
        base_ref = f"refs/head/{pullrequest['branch']}"
        target_repo = pullrequest["repo_from"]["name"]
        https_url = f"https://{event['source']}/{pullrequest['project']['url_path']}"
        commit_sha = pullrequest["commit_stop"]
        pagure_login = event["agent"]

        return PullRequestPagureEvent(
            PullRequestAction[action],
            pr_id,
            base_repo_namespace,
            base_repo_name,
            base_ref,
            target_repo,
            https_url,
            commit_sha,
            pagure_login,
        )

    def _pull_request_comment(
        self, event: dict, action: str
    ) -> PullRequestCommentPagureEvent:
        event[
            "https_url"
        ] = f"https://{event['source']}/{event['pullrequest']['project']['url_path']}"
        logger.debug("Parsing pull_request.comment.added")
        action = PullRequestCommentAction.created.value
        pr_id = event["pullrequest"]["id"]
        base_repo_namespace = event["pullrequest"]["project"]["namespace"]
        base_repo_name = event["pullrequest"]["project"]["name"]
        target_repo = event["pullrequest"]["repo_from"]["fullname"]
        https_url = (
            f"https://{event['source']}/{event['pullrequest']['project']['url_path']}"
        )
        pagure_login = event["agent"]

        # gets comment from event.
        # location differs based on topic (pull-request.comment.edited/pull-request.comment.added)
        if "edited" in event["git_topic"]:
            comment = event["comment"]["comment"]
        elif "added" in event["git_topic"]:
            comment = event["pullrequest"]["comments"][-1]["comment"]
        else:
            raise ValueError(
                f"Unknown comment location in response for {event['git_topic']}"
            )

        return PullRequestCommentPagureEvent(
            PullRequestCommentAction[action],
            pr_id,
            base_repo_namespace,
            base_repo_name,
            None,  # the payload does not include this info
            target_repo,
            https_url,
            # todo: change arg name in event class to more general
            pagure_login,
            comment,
        )

    def _push_event(self, event: dict) -> PushPagureEvent:
        logger.debug("Parsing git.receive (git push) event.")

        return PushPagureEvent(
            repo_namespace=event["repo"]["namespace"],
            repo_name=event["repo"]["name"],
            git_ref=f"refs/head/{event['branch']}",
            https_url=f"https://{event['source']}/{event['repo']['url_path']}",
            commit_sha=event["end_commit"],
>>>>>>> ebe4741b
        )<|MERGE_RESOLUTION|>--- conflicted
+++ resolved
@@ -510,7 +510,6 @@
         ended_on = event.get("ended_on")
 
         return CoprBuildEvent.from_build_id(
-<<<<<<< HEAD
             topic,
             build_id,
             chroot,
@@ -521,8 +520,6 @@
             logs_url,
             started_on,
             ended_on,
-=======
-            topic, build_id, chroot, status, owner, project_name, pkg
         )
 
 
@@ -649,5 +646,4 @@
             git_ref=f"refs/head/{event['branch']}",
             https_url=f"https://{event['source']}/{event['repo']['url_path']}",
             commit_sha=event["end_commit"],
->>>>>>> ebe4741b
         )